--- conflicted
+++ resolved
@@ -4,12 +4,7 @@
 
 from audience import Audience
 from robot import create_robot
-<<<<<<< HEAD
-from zoom_monitor import monitor_zoom
-=======
-import secrets
 from zoom_monitor import monitor_zoom, MeetingEndedException
->>>>>>> 79e8f18e
 
 
 async def main():
